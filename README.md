[![License](https://img.shields.io/badge/License-Apache%202.0-blue.svg)](https://opensource.org/licenses/Apache-2.0)
![Build](https://github.com/auroraGPT-ANL/inference-gateway/workflows/Django/badge.svg)

# Inference Gateway for FIRST toolkit
<<<<<<< HEAD
A RESTful API Gateway that authenticates and authorizes inference requests to scientific computing clusters. This system enables LLM inference as a service, allowing secure, remote execution of large language models through an OpenAI-compatible API. This the FIRST toolkit's inference gateway.
=======
A RESTful API Gateway that authenticates and authorizes inference requests to scientific computing clusters. This system enables LLM inference as a service, allowing secure, remote execution of large language models through an OpenAI-compatible API.
>>>>>>> 8ac7d3f1

## System Architecture

![System Architecture](./inference_gateway_architecture_focused.png)

The Inference Gateway consists of several components:
- **API Gateway**: Django-based REST API that handles authentication, authorization, and request routing
- **Globus Auth**: Authentication and authorization service
- **Globus Compute Endpoints**: Remote execution framework on HPC clusters
- **vLLM Backend**: High-performance inference service for LLMs

## Prerequisites

- Python 3.11+
- PostgreSQL
- [Poetry](https://python-poetry.org/docs/#installation)
- Docker and Docker Compose (for containerized deployment)
- Globus Account

## Installation

### Option 1: Docker Deployment (Recommended)

```bash
# Clone the repository
git clone https://github.com/auroraGPT-ANL/inference-gateway.git
cd inference-gateway

<<<<<<< HEAD
# Create .env file (see Configuration section below)
# Ensure you have the required environment variables set.

# Create necessary directories for logs and Prometheus config
mkdir -p logs prometheus

# If you don't have a prometheus.yml, you might need to create a basic one
# echo "global:\\n  scrape_interval: 15s\\nscrape_configs:\\n  - job_name: 'prometheus'\\n    static_configs:\\n      - targets: ['localhost:9090']" > prometheus/prometheus.yml

# Start all services
docker-compose -f docker-compose.yml up --build -d # Run in background

# Initialize the database inside the container (first time setup)
docker-compose -f docker-compose.yml exec inference-gateway python manage.py migrate
docker-compose -f docker-compose.yml exec inference-gateway python manage.py loaddata fixtures/endpoints.json

# Optional: If you have materialized views created by custom commands/migrations:
# docker-compose -f docker-compose.yml exec inference-gateway python manage.py <your_command_to_create/refresh_views>

# Optional: Import data from host DB (if needed, see DB Import section below)
# pg_dump -U <host_user> ... -f dump.dump
# docker cp dump.dump postgres:/tmp/dump.dump
# docker exec -i postgres pg_restore -U dataportaldev -d inferencegateway ... /tmp/dump.dump
```

This will deploy:
- **Inference Gateway API** (required)
- **PostgreSQL database** (required)
- **Prometheus** for metrics collection (optional)
- **Grafana** for metrics visualization (optional)
- **Node Exporter** for system metrics (optional)
- **PostgreSQL Exporter** for database metrics (optional)

=======
# Create .env file (see Configuration section)
# ...

# Start all services
docker-compose -f docker-compose.yml up --build
```

This will deploy:
- **Inference Gateway API** (required)
- **PostgreSQL database** (required)
- **Prometheus** for metrics collection (optional)
- **Grafana** for metrics visualization (optional)
- **Node Exporter** for system metrics (optional)
- **PostgreSQL Exporter** for database metrics (optional)

>>>>>>> 8ac7d3f1
**Minimum Requirements:**
- 4 CPU cores
- 8GB RAM
- 20GB storage
- Internet connectivity for Globus authentication

**Recommended:**
- Public IP/domain for external accessibility
- 8 CPU cores
- 16GB RAM
- 100GB SSD storage

### Option 2: Bare Metal Setup / Local Development

```bash
# Clone the repository
git clone https://github.com/auroraGPT-ANL/inference-gateway.git
cd inference-gateway

# Set up Python environment with Poetry
poetry config virtualenvs.in-project true
poetry env use python3.11
poetry install

# Activate the environment
poetry shell

<<<<<<< HEAD
# Ensure database connection environment variables are set in your shell
# (e.g., export PGHOST=localhost PGUSER=... PGPASSWORD=... PGDATABASE=...)
# See the .env example in the Configuration section for variable names.

# Set up the database
python manage.py migrate
python manage.py loaddata fixtures/endpoints.json
# Optional: Create/refresh materialized views needed for the dashboard
# python manage.py <your_command_to_create/refresh_views>
=======
# Set up the database
python manage.py migrate
python manage.py loaddata fixtures/endpoints.json
>>>>>>> 8ac7d3f1
```

## Configuration

<<<<<<< HEAD
Create a [.env](.env) file in the project root with the following parameters. **Note:** This file is used by both bare-metal setup and the Docker Compose deployment.

```text
# Django Core Settings
SECRET_KEY="<some-super-secret-key>"
DEBUG=True # Set to False for production bare-metal, True often helpful for local Docker dev
ALLOWED_HOSTS="localhost,127.0.0.1" # Adjust for your domain/IP if needed

# Globus Credentials (Required for core functionality)
GLOBUS_APPLICATION_ID="<Globus-API-client-identity>"
GLOBUS_APPLICATION_SECRET="<Globus-API-client-secret>"
=======
Create a [.env](.env) file in the project root with the following parameters:

```text
SECRET_KEY="<some-super-secret-key>"
GLOBUS_APPLICATION_ID="<Globus-API-client-identity>"
GLOBUS_APPLICATION_SECRET="<Globus-API-client-secret>"
POLARIS_ENDPOINT_ID="<compute-endpoint-app-identity>"
POLARIS_ENDPOINT_SECRET="<compute-endpoint-add-secret>"
DEBUG=False
>>>>>>> 8ac7d3f1
GLOBUS_GROUPS="
<globus-group-uuid-1>
<globus-group-uuid-2>
"
GLOBUS_POLICIES="
<globus-policy-uuid-1>
"
AUTHORIZED_IDPS='
{
    "<identity-provider-name-1>" : "<identity-provider-uuid-1>"
}
'

# Compute Endpoint IDs (Replace with actual IDs)
POLARIS_ENDPOINT_ID="<compute-endpoint-app-identity>"
POLARIS_ENDPOINT_SECRET="<compute-endpoint-add-secret>"

# Database Credentials (Used by inference-gateway, postgres, postgres-exporter)
POSTGRES_DB="inferencegateway" # Database name
POSTGRES_USER="dataportaldev" # Database user
POSTGRES_PASSWORD="dataportaldevpwd123" # Database password
PGHOST="postgres" # Service name in docker-compose, or "localhost" for bare-metal
# Use PGHOST="host.docker.internal" to connect from Docker to a DB running on your host machine
# (Requires host DB to allow connections from Docker's IP range, see PostgreSQL docs)
PGPORT=5432
<<<<<<< HEAD

# Redis URL (Used by inference-gateway)
REDIS_URL="redis://redis:6379/0" # Service name in docker-compose

# Gateway Specific Settings
=======
PGDATABASE="<Postgres DB Name>"
PGUSER="<Postgres User Name>"
PGPASSWORD="<Postgres Password>"
>>>>>>> 8ac7d3f1
ENABLE_ASYNC="True"
MAX_BATCHES_PER_USER=1

# Grafana Admin Credentials (Used by grafana service in docker-compose)
GF_SECURITY_ADMIN_USER=admin
GF_SECURITY_ADMIN_PASSWORD=admin
# Optional: GF_USERS_ALLOW_SIGN_UP=false

# Django Settings Module (Defaults usually fine)
# DJANGO_SETTINGS_MODULE=inference_gateway.settings
```

## Obtaining Globus API Credentials

To get the required Globus credentials:

1. Visit [developers.globus.org](https://developers.globus.org) and sign in
2. Select **Register a new application**
3. Choose **Portal / Science Gateway** as the application type
4. Create a new project or select an existing one
5. Complete the registration form:
    - Set **App Name** for display on Globus login pages
    - Add **Redirects** for your domain
    - Configure **Scopes** for required permissions
    - Set **Privacy Policy** and **Terms & Conditions** URLs
6. After registration, you'll receive:
   - `GLOBUS_APPLICATION_ID` (Client ID)
   - `GLOBUS_APPLICATION_SECRET` (Client Secret)
7. For advanced configurations:
   - `GLOBUS_GROUPS` are UUIDs of groups authorized to use the service
   - `GLOBUS_POLICIES` are high assurance policies that enforce identity provider checks
   - `AUTHORIZED_IDPS` provides additional authorization checks in the API

## Setting up the Compute Endpoints

Globus Compute Endpoints allow remote execution on HPC clusters. These typically run on login nodes. You can set it up locally for testing purposes if you have enough resources to run the vLLM server.

### Installation
```bash
# Install the endpoint software
python3 -m pipx install globus-compute-endpoint

# Configure the endpoint
globus-compute-endpoint configure

# Start the endpoint
globus-compute-endpoint start <ENDPOINT_NAME>
```

This will generate an endpoint ID that you'll need later.
<<<<<<< HEAD

### Globus Compute Endpoint Configuration

The compute-endpoints folder contains templates for various model configurations. See [sophia-vllm-config-template.yaml](./compute-endpoints/sophia-vllm-config-template.yaml) for an example configuration.

For detailed configuration options, see the [Globus Compute documentation](https://globus-compute.readthedocs.io/en/3.5.0/).

### Registering Inference Functions

The [compute-functions folder](./compute-functions) contains example functions that can be registered with Globus Compute. See [vllm_register_function.py](./compute-functions/vllm_register_function.py) for an example function.

Ensure that the registered function UUID is in the allowed_functions list in the compute endpoint configuration file. Also it should be registered within the same conda environment as the compute endpoint.

### Registering qstat function.

This is optional but recommended on HPC clusters. This function is used to get the status of the model running on the compute nodes. See [qstat_register_function.py](./compute-functions/qstat_register_function.py) for an example function. 



## Setting Up vLLM

vLLM is a high-performance inference engine for LLMs. Although and inference serving framework can be used we have found vLLM to be the most performant and simple to set up. Installation instructions vary by system:

```bash
# Basic installation with pip
pip install vllm

# For specific accelerators (CUDA, ROCm, etc.), see:
# https://docs.vllm.ai/en/latest/getting_started/installation.html
```

The compute endpoint configurations include startup scripts for vLLM server.

## Adding Models to the Gateway

Update [fixtures/endpoints.json](./fixtures/endpoints.json) with your endpoint and function information:

```json
# Example of adding a new model to the gateway
[
  {
        "model": "resource_server.endpoint",
        "pk": 1,
        "fields": {
            "endpoint_slug": "sophia-vllm-qwenqwq-32b",
            "cluster": "sophia",
            "framework": "vllm",
            "model": "Qwen/QwQ-32B",
            "api_port": 8000,
            "endpoint_uuid": "<endpoint-uuid-from-globus-compute>",
            "function_uuid": "<function-uuid-from-globus-compute>",
            "batch_endpoint_uuid": "<batch-endpoint-uuid-from-globus-compute>",
            "batch_function_uuid": "<batch-function-uuid-from-globus-compute>"
        }
    }
]
```

Reload the fixtures:

```bash
python manage.py loaddata fixtures/endpoints.json
```

## Running the Server

### Development

```bash
# Ensure DB connection vars (PGHOST, POSTGRES_USER, POSTGRES_PASSWORD, POSTGRES_DB)
# are set in your shell environment for your local DB (e.g., using export).
# Alternatively, add python-dotenv and load a specific .env file in manage.py.
# Example using export for a local DB:
# export PGHOST=localhost POSTGRES_USER=mylocaluser POSTGRES_DB=mylocaldb POSTGRES_PASSWORD=xxx
python manage.py runserver
```

### Production (with Gunicorn)

```bash
# NOTE: The gunicorn_asgi.config.py file uses a custom worker that may cause issues.
# The recommended approach, especially in Docker, is to run Gunicorn with explicit parameters:
# Ensure environment variables (DB connection etc.) are set appropriately first.
poetry run gunicorn \
    inference_gateway.asgi:application \
    -k uvicorn.workers.UvicornWorker \
    -b 0.0.0.0:7000 \
    --workers 5 \
    --threads 4 \
    --timeout 1800 \
    --log-level info \
    --access-logfile /path/to/access.log \
    --error-logfile /path/to/error.log \
    --capture-output

# Adjust workers, log paths, and other parameters as needed for your bare-metal setup.
```

### Docker

```bash
# Ensure .env file is configured for docker deployment (e.g., DEBUG=True, PGHOST=postgres, REDIS_URL=redis://redis:6379/0)
# Create necessary directories first (see Docker Deployment section)
docker-compose -f docker-compose.yml up --build
=======

### Globus Compute Endpoint Configuration

The compute-endpoints folder contains templates for various model configurations. See [sophia-vllm-config-template.yaml](./compute-endpoints/sophia-vllm-config-template.yaml) for an example configuration.

For detailed configuration options, see the [Globus Compute documentation](https://globus-compute.readthedocs.io/en/3.5.0/).

### Registering Inference Functions

The [compute-functions folder](./compute-functions) contains example functions that can be registered with Globus Compute. See [vllm_register_function.py](./compute-functions/vllm_register_function.py) for an example function.

Ensure that the registered function UUID is in the allowed_functions list in the compute endpoint configuration file. Also it should be registered within the same conda environment as the compute endpoint.

### Registering qstat function.

This is optional but recommended on HPC clusters. This function is used to get the status of the model running on the compute nodes. See [qstat_register_function.py](./compute-functions/qstat_register_function.py) for an example function. 



## Setting Up vLLM

vLLM is a high-performance inference engine for LLMs. Although and inference serving framework can be used we have found vLLM to be the most performant and simple to set up. Installation instructions vary by system:

```bash
# Basic installation with pip
pip install vllm

# For specific accelerators (CUDA, ROCm, etc.), see:
# https://docs.vllm.ai/en/latest/getting_started/installation.html
```

The compute endpoint configurations include startup scripts for vLLM server.

## Adding Models to the Gateway

Update [fixtures/endpoints.json](./fixtures/endpoints.json) with your endpoint and function information:

```json
# Example of adding a new model to the gateway
[
  {
        "model": "resource_server.endpoint",
        "pk": 1,
        "fields": {
            "endpoint_slug": "sophia-vllm-qwenqwq-32b",
            "cluster": "sophia",
            "framework": "vllm",
            "model": "Qwen/QwQ-32B",
            "api_port": 8000,
            "endpoint_uuid": "<endpoint-uuid-from-globus-compute>",
            "function_uuid": "<function-uuid-from-globus-compute>",
            "batch_endpoint_uuid": "<batch-endpoint-uuid-from-globus-compute>",
            "batch_function_uuid": "<batch-function-uuid-from-globus-compute>"
        }
    }
]
```

Reload the fixtures:

```bash
python manage.py loaddata fixtures/endpoints.json
```

## Running the Server

### Development

```bash
python manage.py runserver
```

### Production (with Gunicorn)

```bash
poetry run gunicorn inference_gateway.wsgi:application --config gunicorn_asgi.config.py
>>>>>>> 8ac7d3f1
```

## Monitoring

Access the monitoring dashboard at:
- **Dashboard**: http://localhost:8000/dashboard/analytics
- **Grafana**: http://localhost:3000 (default credentials: admin/admin)
- **Prometheus**: http://localhost:9090

<<<<<<< HEAD
The **/dashboard/analytics** page requires specific PostgreSQL materialized views (e.g., `mv_overall_stats`, `mv_model_requests`). Ensure these are created and refreshed according to the steps in the Installation section or your project's specific procedures.

=======
>>>>>>> 8ac7d3f1
The dashboard includes:
- Application metrics (request rates, latency, error rates)
- System metrics (CPU, memory, disk I/O)
- Database metrics (connection counts, query performance)
- Inference request rates
- Batch request rates
- Token processing rates
- Error rates
- Latency metrics
<<<<<<< HEAD
- Active user counts

## Troubleshooting

*   **Nginx 404/502/504 Errors:**
    *   Verify `docker-compose.yml` correctly mounts `./nginx_app.conf` to `/etc/nginx/conf.d/default.conf`.
    *   Check `nginx_app.conf` has the correct `upstream app_server` definition (pointing to `inference-gateway:7000`).
    *   Check `inference-gateway` service logs (`docker-compose logs inference-gateway`) for startup errors.
    *   Ensure `PGHOST` in `.env` is correct for the context (`postgres` for Docker-to-Docker, `host.docker.internal` for Docker-to-Host).
*   **Database Connection Errors (e.g., Password Auth Failed, Timeout, Connection Refused):**
    *   **Docker:** Ensure `.env` variables (`POSTGRES_DB`, `POSTGRES_USER`, `POSTGRES_PASSWORD`, `PGHOST`, `PGPORT`) are correctly set and match the expectations in `settings.py`.
    *   **Local `runserver`:** Ensure the same variables are correctly exported in your *local shell* environment and point to the intended database (local host or Docker via mapped port), or use `python-dotenv`.
    *   **Docker-to-Host:** If using `PGHOST=host.docker.internal`, verify the host PostgreSQL allows network connections and `pg_hba.conf` permits connections from Docker IPs.
*   **Dashboard (`/dashboard/analytics`) 500 Error or Missing Data:**
    *   Check `inference-gateway` logs (`docker-compose logs inference-gateway`) for Python tracebacks when accessing `/dashboard/metrics`.
    *   Verify that the required materialized views (e.g., `mv_overall_stats`) exist in the target database and are populated. Check if creation/refresh commands ran successfully during setup.
=======
- Active user counts
>>>>>>> 8ac7d3f1
<|MERGE_RESOLUTION|>--- conflicted
+++ resolved
@@ -2,11 +2,7 @@
 ![Build](https://github.com/auroraGPT-ANL/inference-gateway/workflows/Django/badge.svg)
 
 # Inference Gateway for FIRST toolkit
-<<<<<<< HEAD
 A RESTful API Gateway that authenticates and authorizes inference requests to scientific computing clusters. This system enables LLM inference as a service, allowing secure, remote execution of large language models through an OpenAI-compatible API. This the FIRST toolkit's inference gateway.
-=======
-A RESTful API Gateway that authenticates and authorizes inference requests to scientific computing clusters. This system enables LLM inference as a service, allowing secure, remote execution of large language models through an OpenAI-compatible API.
->>>>>>> 8ac7d3f1
 
 ## System Architecture
 
@@ -35,7 +31,6 @@
 git clone https://github.com/auroraGPT-ANL/inference-gateway.git
 cd inference-gateway
 
-<<<<<<< HEAD
 # Create .env file (see Configuration section below)
 # Ensure you have the required environment variables set.
 
@@ -69,23 +64,6 @@
 - **Node Exporter** for system metrics (optional)
 - **PostgreSQL Exporter** for database metrics (optional)
 
-=======
-# Create .env file (see Configuration section)
-# ...
-
-# Start all services
-docker-compose -f docker-compose.yml up --build
-```
-
-This will deploy:
-- **Inference Gateway API** (required)
-- **PostgreSQL database** (required)
-- **Prometheus** for metrics collection (optional)
-- **Grafana** for metrics visualization (optional)
-- **Node Exporter** for system metrics (optional)
-- **PostgreSQL Exporter** for database metrics (optional)
-
->>>>>>> 8ac7d3f1
 **Minimum Requirements:**
 - 4 CPU cores
 - 8GB RAM
@@ -113,7 +91,6 @@
 # Activate the environment
 poetry shell
 
-<<<<<<< HEAD
 # Ensure database connection environment variables are set in your shell
 # (e.g., export PGHOST=localhost PGUSER=... PGPASSWORD=... PGDATABASE=...)
 # See the .env example in the Configuration section for variable names.
@@ -123,16 +100,10 @@
 python manage.py loaddata fixtures/endpoints.json
 # Optional: Create/refresh materialized views needed for the dashboard
 # python manage.py <your_command_to_create/refresh_views>
-=======
-# Set up the database
-python manage.py migrate
-python manage.py loaddata fixtures/endpoints.json
->>>>>>> 8ac7d3f1
 ```
 
 ## Configuration
 
-<<<<<<< HEAD
 Create a [.env](.env) file in the project root with the following parameters. **Note:** This file is used by both bare-metal setup and the Docker Compose deployment.
 
 ```text
@@ -144,17 +115,6 @@
 # Globus Credentials (Required for core functionality)
 GLOBUS_APPLICATION_ID="<Globus-API-client-identity>"
 GLOBUS_APPLICATION_SECRET="<Globus-API-client-secret>"
-=======
-Create a [.env](.env) file in the project root with the following parameters:
-
-```text
-SECRET_KEY="<some-super-secret-key>"
-GLOBUS_APPLICATION_ID="<Globus-API-client-identity>"
-GLOBUS_APPLICATION_SECRET="<Globus-API-client-secret>"
-POLARIS_ENDPOINT_ID="<compute-endpoint-app-identity>"
-POLARIS_ENDPOINT_SECRET="<compute-endpoint-add-secret>"
-DEBUG=False
->>>>>>> 8ac7d3f1
 GLOBUS_GROUPS="
 <globus-group-uuid-1>
 <globus-group-uuid-2>
@@ -180,17 +140,11 @@
 # Use PGHOST="host.docker.internal" to connect from Docker to a DB running on your host machine
 # (Requires host DB to allow connections from Docker's IP range, see PostgreSQL docs)
 PGPORT=5432
-<<<<<<< HEAD
 
 # Redis URL (Used by inference-gateway)
 REDIS_URL="redis://redis:6379/0" # Service name in docker-compose
 
 # Gateway Specific Settings
-=======
-PGDATABASE="<Postgres DB Name>"
-PGUSER="<Postgres User Name>"
-PGPASSWORD="<Postgres Password>"
->>>>>>> 8ac7d3f1
 ENABLE_ASYNC="True"
 MAX_BATCHES_PER_USER=1
 
@@ -241,7 +195,6 @@
 ```
 
 This will generate an endpoint ID that you'll need later.
-<<<<<<< HEAD
 
 ### Globus Compute Endpoint Configuration
 
@@ -265,6 +218,11 @@
 
 vLLM is a high-performance inference engine for LLMs. Although and inference serving framework can be used we have found vLLM to be the most performant and simple to set up. Installation instructions vary by system:
 
+## Setting up the Compute Endpoints
+
+Globus Compute Endpoints allow remote execution on HPC clusters. These typically run on login nodes. You can set it up locally for testing purposes if you have enough resources to run the vLLM server.
+
+### Installation
 ```bash
 # Basic installation with pip
 pip install vllm
@@ -346,84 +304,6 @@
 # Ensure .env file is configured for docker deployment (e.g., DEBUG=True, PGHOST=postgres, REDIS_URL=redis://redis:6379/0)
 # Create necessary directories first (see Docker Deployment section)
 docker-compose -f docker-compose.yml up --build
-=======
-
-### Globus Compute Endpoint Configuration
-
-The compute-endpoints folder contains templates for various model configurations. See [sophia-vllm-config-template.yaml](./compute-endpoints/sophia-vllm-config-template.yaml) for an example configuration.
-
-For detailed configuration options, see the [Globus Compute documentation](https://globus-compute.readthedocs.io/en/3.5.0/).
-
-### Registering Inference Functions
-
-The [compute-functions folder](./compute-functions) contains example functions that can be registered with Globus Compute. See [vllm_register_function.py](./compute-functions/vllm_register_function.py) for an example function.
-
-Ensure that the registered function UUID is in the allowed_functions list in the compute endpoint configuration file. Also it should be registered within the same conda environment as the compute endpoint.
-
-### Registering qstat function.
-
-This is optional but recommended on HPC clusters. This function is used to get the status of the model running on the compute nodes. See [qstat_register_function.py](./compute-functions/qstat_register_function.py) for an example function. 
-
-
-
-## Setting Up vLLM
-
-vLLM is a high-performance inference engine for LLMs. Although and inference serving framework can be used we have found vLLM to be the most performant and simple to set up. Installation instructions vary by system:
-
-```bash
-# Basic installation with pip
-pip install vllm
-
-# For specific accelerators (CUDA, ROCm, etc.), see:
-# https://docs.vllm.ai/en/latest/getting_started/installation.html
-```
-
-The compute endpoint configurations include startup scripts for vLLM server.
-
-## Adding Models to the Gateway
-
-Update [fixtures/endpoints.json](./fixtures/endpoints.json) with your endpoint and function information:
-
-```json
-# Example of adding a new model to the gateway
-[
-  {
-        "model": "resource_server.endpoint",
-        "pk": 1,
-        "fields": {
-            "endpoint_slug": "sophia-vllm-qwenqwq-32b",
-            "cluster": "sophia",
-            "framework": "vllm",
-            "model": "Qwen/QwQ-32B",
-            "api_port": 8000,
-            "endpoint_uuid": "<endpoint-uuid-from-globus-compute>",
-            "function_uuid": "<function-uuid-from-globus-compute>",
-            "batch_endpoint_uuid": "<batch-endpoint-uuid-from-globus-compute>",
-            "batch_function_uuid": "<batch-function-uuid-from-globus-compute>"
-        }
-    }
-]
-```
-
-Reload the fixtures:
-
-```bash
-python manage.py loaddata fixtures/endpoints.json
-```
-
-## Running the Server
-
-### Development
-
-```bash
-python manage.py runserver
-```
-
-### Production (with Gunicorn)
-
-```bash
-poetry run gunicorn inference_gateway.wsgi:application --config gunicorn_asgi.config.py
->>>>>>> 8ac7d3f1
 ```
 
 ## Monitoring
@@ -433,11 +313,8 @@
 - **Grafana**: http://localhost:3000 (default credentials: admin/admin)
 - **Prometheus**: http://localhost:9090
 
-<<<<<<< HEAD
 The **/dashboard/analytics** page requires specific PostgreSQL materialized views (e.g., `mv_overall_stats`, `mv_model_requests`). Ensure these are created and refreshed according to the steps in the Installation section or your project's specific procedures.
 
-=======
->>>>>>> 8ac7d3f1
 The dashboard includes:
 - Application metrics (request rates, latency, error rates)
 - System metrics (CPU, memory, disk I/O)
@@ -447,7 +324,6 @@
 - Token processing rates
 - Error rates
 - Latency metrics
-<<<<<<< HEAD
 - Active user counts
 
 ## Troubleshooting
@@ -463,7 +339,4 @@
     *   **Docker-to-Host:** If using `PGHOST=host.docker.internal`, verify the host PostgreSQL allows network connections and `pg_hba.conf` permits connections from Docker IPs.
 *   **Dashboard (`/dashboard/analytics`) 500 Error or Missing Data:**
     *   Check `inference-gateway` logs (`docker-compose logs inference-gateway`) for Python tracebacks when accessing `/dashboard/metrics`.
-    *   Verify that the required materialized views (e.g., `mv_overall_stats`) exist in the target database and are populated. Check if creation/refresh commands ran successfully during setup.
-=======
-- Active user counts
->>>>>>> 8ac7d3f1
+    *   Verify that the required materialized views (e.g., `mv_overall_stats`) exist in the target database and are populated. Check if creation/refresh commands ran successfully during setup.