--- conflicted
+++ resolved
@@ -60,11 +60,4 @@
 uritemplate==4.1.1 ; python_version >= "3.10" and python_version < "4.0"
 urllib3==2.2.2 ; python_version >= "3.10" and python_version < "4.0"
 websockets==10.3 ; python_version >= "3.10" and python_version < "4.0"
-<<<<<<< HEAD
-xlwt==1.3.0 ; python_version >= "3.10" and python_version < "4.0"
-django-filter==24.3 ; python_version >= "3.10" and python_version < "4.0"
-psycopg2-binary==2.9.9 ; python_version >= "3.10" and python_version < "4.0"
-psycopg2==2.9.9 ; python_version >= "3.10" and python_version < "4.0"
-=======
-xlwt==1.3.0 ; python_version >= "3.10" and python_version < "4.0"
->>>>>>> 25f7ab04
+xlwt==1.3.0 ; python_version >= "3.10" and python_version < "4.0"