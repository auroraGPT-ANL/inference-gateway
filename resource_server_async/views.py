from ninja import Query
from ninja.errors import HttpError
from asgiref.sync import sync_to_async
from django.conf import settings
import uuid
import json
import asyncio
import time
from django.utils import timezone
from django.utils.text import slugify
from django.http import JsonResponse, StreamingHttpResponse

# Tool to log access requests
import logging
log = logging.getLogger(__name__)

# Force Uvicorn to add timestamps in the Gunicorn access log
import logging.config
from logging_config import LOGGING_CONFIG
logging.config.dictConfig(LOGGING_CONFIG)

# Local utils
import utils.globus_utils as globus_utils
from utils.auth_utils import validate_access_token
from utils.pydantic_models.db_models import RequestLogPydantic, BatchLogPydantic, UserPydantic
from resource_server_async.utils import (
    validate_url_inputs, 
    validate_cluster_framework,
    extract_prompt, 
    validate_request_body,
    validate_batch_body,
    #validate_file_body,
    extract_group_uuids,
    get_qstat_details,
    update_batch_status_result,
    ALLOWED_QSTAT_ENDPOINTS,
    BatchListFilter,
    # Redis streaming functions
    store_streaming_data,
    get_streaming_data,
    set_streaming_status,
    get_streaming_status,
    set_streaming_error,
    get_streaming_error,
    # Per-task token security functions
    validate_streaming_task_token,
    validate_task_exists_and_active,
    # P0 OPTIMIZATION: New optimized functions
    validate_streaming_request_optimized,
    get_streaming_data_and_status_batch,
    store_streaming_data_batch,
    get_cached_permission_check,
    cache_permission_check,
    # Background streaming functions
    process_streaming_completion_async,
    # Cache functions
    get_endpoint_from_cache,
    cache_endpoint,
    remove_endpoint_from_cache,
    # Response functions
    get_response,
    # Streaming utilities
    prepare_streaming_task_data,
    create_streaming_response_headers,
    format_streaming_error_for_openai,
    create_access_log
)
log.info("Utils functions loaded.")

# Django database
from resource_server.models import (
    Endpoint, 
    Log, 
    Batch, 
    FederatedEndpoint
)
from resource_server_async.models import RequestLog, BatchLog

# Django Ninja API
from resource_server_async.api import api, router

# NOTE: All caching is now centralized in resource_server_async.utils
# Caching uses Django cache (configured for Redis) with automatic fallback to in-memory cache
# - Endpoint caching: get_endpoint_from_cache(), cache_endpoint(), remove_endpoint_from_cache()
# - Streaming caching: All streaming functions use get_redis_client() for Redis-specific operations
# - Permission caching: In-memory TTLCache for performance-critical permission checks


# Health Check (GET) - No authentication required
# Lightweight endpoint for Kubernetes/load balancer health checks
@router.get("/health", auth=None)
async def health_check(request):
    """Lightweight health check endpoint - returns OK if API is responding."""
    return JsonResponse({'status': 'ok'}, status=200)


# Whoami (GET)
@router.get("/whoami")
async def whoami(request):
    """GET basic user information from access token, or error message otherwise."""

    # Get user info
    try:
        user = UserPydantic(
            id=request.auth.id,
            name=request.auth.name,
            username=request.auth.username,
            user_group_uuids=request.user_group_uuids,
            idp_id=request.auth.idp_id,
            idp_name=request.auth.idp_name,
            auth_service=request.auth.auth_service
        )
    except Exception as e:
        return await get_response(f"Error: could not create user from request.auth: {e}", 500, request)
    
    # Return user details
    return await get_response(user.model_dump_json(), 200, request)


# List Endpoints (GET)
@router.get("/list-endpoints")
async def get_list_endpoints(request):
    """GET request to list the available frameworks and models."""

    # Collect endpoints objects from the database
    try:
        endpoint_list = await sync_to_async(list)(Endpoint.objects.all())
    except Exception as e:
        return await get_response(f"Error: Could not access Endpoint database entries: {e}", 400, request)

    # Prepare the list of available frameworks and models
    all_endpoints = {"clusters": {}}
    try:

        # For each database endpoint entry ...
        for endpoint in endpoint_list:

            # Extract the list of allowed group UUIDs tied to the endpoint
            allowed_globus_groups, error_message = extract_group_uuids(endpoint.allowed_globus_groups)
            if len(error_message) > 0:
                log.error(error_message)
                return await get_response(error_message, 400, request)
    
            # If the user is allowed to see the endpoint ...
            # i.e. if (there is no restriction) or (if the user is at least part of one allowed groups) ...
            if len(allowed_globus_groups) == 0 or len(set(request.user_group_uuids).intersection(allowed_globus_groups)) > 0:

                # Add a new cluster dictionary entry if needed
                if not endpoint.cluster in all_endpoints["clusters"]:
                    all_endpoints["clusters"][endpoint.cluster] = {
                        "base_url": f"/resource_server/{endpoint.cluster}",
                        "frameworks": {}
                    }
                
                # Add a new framework dictionary entry if needed
                if not endpoint.framework in all_endpoints["clusters"][endpoint.cluster]["frameworks"]:
                    all_endpoints["clusters"][endpoint.cluster]["frameworks"][endpoint.framework] = {
                        "models": [],
                        "endpoints": {
                            "chat": f"/{endpoint.framework}/v1/chat/completions/",
                            "completion": f"/{endpoint.framework}/v1/completions/",
                            "embedding": f"/{endpoint.framework}/v1/embeddings/"
                        }
                    }

                # Add model
                all_endpoints["clusters"][endpoint.cluster]["frameworks"][endpoint.framework]["models"].append(endpoint.model)

        # Sort models alphabetically
        for cluster in all_endpoints["clusters"]:
            for framework in all_endpoints["clusters"][cluster]["frameworks"]:
                all_endpoints["clusters"][cluster]["frameworks"][framework]["models"] = \
                    sorted(all_endpoints["clusters"][cluster]["frameworks"][framework]["models"])

    # Error message if something went wrong while building the endpoint list
    except Exception as e:
        return await get_response(f"Error: Could not generate list of frameworks and models from database: {e}", 400, request)

    # Return list of frameworks and models
    return await get_response(json.dumps(all_endpoints), 200, request)


# List Endpoints Detailed (GET)
@router.get("/list-endpoints-detailed")
async def get_list_endpoints_detailed(request):
    """GET request to list the available frameworks and models with live status."""

    # Collect endpoints objects from the database
    try:
        endpoint_list = await sync_to_async(list)(Endpoint.objects.all())
    except Exception as e:
        return await get_response(f"Error: Could not access Endpoint database entries: {e}", 400, request)
    
    # Get Globus Compute client and executor
    # NOTE: Do not await here, let the "first" request cache the client/executor before processing more requests
    # NOTE: Do not include endpoint_id argument, otherwise it will cache multiple executors
    try:
        gcc = globus_utils.get_compute_client_from_globus_app()
        gce = globus_utils.get_compute_executor(client=gcc)
    except Exception as e:
        return await get_response(f"Error: Could not get the Globus Compute client or executor: {e}", 500, request)

    # Prepare the list of available frameworks and models
    all_endpoints = {"clusters": {}}
    qstat_model_status = {}
    qstat_cluster_available = []
    try:

        # For each database endpoint entry ...
        for endpoint in endpoint_list:

            # Extract the list of allowed group UUIDs tied to the endpoint
            allowed_globus_groups, error_message = extract_group_uuids(endpoint.allowed_globus_groups)
            if len(error_message) > 0:
                return await get_response(json.dumps(error_message), 400, request)
    
            # If the user is allowed to see the endpoint ...
            # i.e. if (there is no restriction) or (if the user is at least part of one allowed groups) ...
            if len(allowed_globus_groups) == 0 or len(set(request.user_group_uuids).intersection(allowed_globus_groups)) > 0:

                # If this is a new cluster for the dictionary ...
                if not endpoint.cluster in all_endpoints["clusters"]:

                    # Add new entry to the dictionary
                    all_endpoints["clusters"][endpoint.cluster] = {
                        "base_url": f"/resource_server/{endpoint.cluster}",
                        "frameworks": {}
                    }

                    # If it is possible to collect qstat details on the jobs running/queued on the cluster ...
                    if endpoint.cluster in ALLOWED_QSTAT_ENDPOINTS:

                        # Collect qstat details on the jobs running/queued on the cluster
                        qstat_result, task_uuid, error_message, error_code = await get_qstat_details(
                            endpoint.cluster, gcc=gcc, gce=gce, timeout=60
                        )
                        qstat_result = json.loads(qstat_result)

                        # Re-organize the qstat result into a dictionary with endpoint_slugs (as keys) and status (as values)
                        # NOTE: If the qstat job fails, keep going, the response will simply contain less detailed info
                        try:

                            # For all running and queued jobs ...
                            for state in ["running", "queued"]:
                                for entry in qstat_result[state]:

                                    # Extract the job status
                                    if state == "queued":
                                        model_status = "queued"
                                    else:
                                        model_status = entry["Model Status"]
                                
                                    # For each model served ...
                                    for model in entry["Models Served"].split(","):
                                        if len(model) > 0:

                                            # Build endpoint slug and add status to the qstat dictionary
                                            endpoint_slug = slugify(" ".join(
                                                [entry["Cluster"], entry["Framework"], model]
                                            ))
                                            qstat_model_status[endpoint_slug] = model_status

                            # Add cluster to the list of clusters that have successful qstat query
                            qstat_cluster_available.append(endpoint.cluster)

                        except:
                            pass

                # Add a new framework dictionary entry if needed
                # TODO: Make sure this dynamically get populated based on the cluster using ALLOWED_OPENAI_ENDPOINTS
                if not endpoint.framework in all_endpoints["clusters"][endpoint.cluster]["frameworks"]:
                    all_endpoints["clusters"][endpoint.cluster]["frameworks"][endpoint.framework] = {
                        "models": [],
                        "endpoints": {
                            "chat": f"/{endpoint.framework}/v1/chat/completions/",
                            "completion": f"/{endpoint.framework}/v1/completions/",
                            "embedding": f"/{endpoint.framework}/v1/embeddings/"
                        }
                    }

                # Check status of the current Globus Compute endpoint
                endpoint_status, error_message = globus_utils.get_endpoint_status(
                    endpoint_uuid=endpoint.endpoint_uuid, client=gcc, endpoint_slug=endpoint.endpoint_slug
                )
                if len(error_message) > 0:
                    return await get_response(error_message, 500, request)
                
                # Assign the status of the HPC job assigned to the model
                # NOTE: "offline" status should always take priority over the qstat result
                if endpoint_status["status"] == "online":
                    if endpoint.endpoint_slug in qstat_model_status:
                        model_status = qstat_model_status[endpoint.endpoint_slug]
                    elif endpoint.cluster in qstat_cluster_available:
                        model_status = "stopped"
                    else:
                        model_status = "status not available"
                else:
                    model_status = "status not available"

                # Add model to the dictionary
                all_endpoints["clusters"][endpoint.cluster]["frameworks"][endpoint.framework]["models"].append(
                    {
                        "name": endpoint.model,
                        "endpoint_status": endpoint_status["status"],
                        "model_status": model_status
                    }    
                )

        # Sort models alphabetically (case insensitive)
        for cluster in all_endpoints["clusters"]:
            for framework in all_endpoints["clusters"][cluster]["frameworks"]:
                all_endpoints["clusters"][cluster]["frameworks"][framework]["models"] = \
                    sorted(all_endpoints["clusters"][cluster]["frameworks"][framework]["models"], key=lambda x: x["name"].lower())

    # Error message if something went wrong while building the endpoint list
    except Exception as e:
        return await get_response(f"Error: Could not generate list of frameworks and models from database: {e}", 400, request)

    # Return list of frameworks and models
    return await get_response(json.dumps(all_endpoints), 200, request)


# Endpoint Status (GET)
@router.get("/{cluster}/{framework}/{path:model}/status")
async def get_endpoint_status(request, cluster: str, framework: str, model: str, *args, **kwargs):
    """GET request to get a detailed status of a specific Globus Compute endpoint."""

    # Get the requested endpoint from the database
    endpoint_slug = slugify(" ".join([cluster, framework, model]))
    try:
        endpoint = await sync_to_async(Endpoint.objects.get)(endpoint_slug=endpoint_slug)
    except Endpoint.DoesNotExist:
        return await get_response(f"Error: The requested endpoint {endpoint_slug} does not exist.", 400, request)
    except Exception as e:
        return await get_response(f"Error: Could not extract endpoint and function UUIDs: {e}", 400, request)
    
    # Error message if user is not allowed to see the endpoint
    allowed_globus_groups, error_message = extract_group_uuids(endpoint.allowed_globus_groups)
    if len(error_message) > 0:
        return await get_response(json.dumps(error_message), 400, request)
    if len(allowed_globus_groups) > 0 and len(set(request.user_group_uuids).intersection(allowed_globus_groups)) == 0:
        return await get_response(f"Error: User not authorized to access endpoint {endpoint_slug}", 401, request)

    # Get Globus Compute client and executor
    # NOTE: Do not await here, let the "first" request cache the client/executor before processing more requests
    # NOTE: Do not include endpoint_id argument, otherwise it will cache multiple executors
    try:
        gcc = globus_utils.get_compute_client_from_globus_app()
        gce = globus_utils.get_compute_executor(client=gcc)
    except Exception as e:
        return await get_response(f"Error: Could not get the Globus Compute client or executor: {e}", 500, request)
    
    # Extract the status of the current Globus Compute endpoint
    endpoint_status, error_message = globus_utils.get_endpoint_status(
        endpoint_uuid=endpoint.endpoint_uuid, client=gcc, endpoint_slug=endpoint.endpoint_slug
    )
    if len(error_message) > 0:
        return await get_response(error_message, 500, request)

    # If it is possible to collect qstat details on the jobs running/queued on the cluster ...
    model_status = {}
    if endpoint_status["status"] == "online":
        if cluster in ALLOWED_QSTAT_ENDPOINTS:

            # Collect qstat details on the jobs running/queued on the cluster
            qstat_result, task_uuid, error_message, error_code = await get_qstat_details(
                cluster, gcc=gcc, gce=gce, timeout=60
            )
            qstat_result = json.loads(qstat_result)

            # Extract the targetted model if within the qstat result ...
            try:
                for state in qstat_result:
                    for entry in qstat_result[state]:
                        if entry["Framework"] == framework and model in entry["Models Served"]:
                            model_status = entry
                            break
            except:
                pass

    # Build and return detailed status
    status = {
        "cluster": cluster,
        "model": model_status,
        "endpoint": endpoint_status
    }
    return await get_response(status, 200, request)


# List running and queue models (GET)
@router.get("/{cluster}/jobs")
async def get_jobs(request, cluster:str):
    """GET request to list the available frameworks and models."""

    # Make sure the URL inputs point to an available endpoint 
    error_message = validate_url_inputs(cluster, framework="vllm", openai_endpoint="chat/completions")
    if len(error_message):
        return await get_response(error_message, 400, request)
        
    # Collect (qstat) details on the jobs running/queued on the cluster
    result, task_uuid, error_message, error_code = await get_qstat_details(cluster, timeout=60)
    if len(error_message) > 0:
        return await get_response(error_message, error_code, request)
    
    # Return Globus Compute results
    return await get_response(result, 200, request)


# Inference batch (POST)
# TODO: Use primary identity username to claim ownership on files and batches
@router.post("/{cluster}/{framework}/v1/batches")
async def post_batch_inference(request, cluster: str, framework: str, *args, **kwargs):
    """POST request to send a batch to Globus Compute endpoints."""
    
    # Reject request if the allowed quota per user would be exceeded
    try:
        number_of_active_batches = 0
        async for batch in Batch.objects.filter(username=request.auth.username, status__in=["pending", "running"]):
            number_of_active_batches += 1
        if number_of_active_batches >= settings.MAX_BATCHES_PER_USER:
            error_message = f"Error: Quota of {settings.MAX_BATCHES_PER_USER} active batch(es) per user exceeded."
            return await get_response(error_message, 400, request)
    except Exception as e:
        return await get_response(f"Error: Could not query active batches owned by user: {e}", 400, request)
    
    # Validate and build the inference request data
    batch_data = validate_batch_body(request)
    if "error" in batch_data.keys():
        return await get_response(batch_data['error'], 400, request)

    # Make sure the URL inputs point to an available endpoint 
    error_message = validate_cluster_framework(cluster, framework)
    if len(error_message):
        return await get_response(error_message, 400, request)

    # Build the requested endpoint slug
    endpoint_slug = slugify(" ".join([cluster, framework, batch_data["model"].lower()]))
    
    # Pull the targetted endpoint from database to check if user is permitted to run this model
    try:
        endpoint = await sync_to_async(Endpoint.objects.get)(endpoint_slug=endpoint_slug)
    except Endpoint.DoesNotExist:
        return await get_response(f"Error: Endpoint {endpoint_slug} does not exist.", 400, request)
    except Exception as e:
        return await get_response(f"Error: Could not extract endpoint: {e}", 400, request)
    
    # Extract the list of allowed group UUIDs tied to the targetted endpoint
    allowed_globus_groups, error_message = extract_group_uuids(endpoint.allowed_globus_groups)
    if len(error_message) > 0:
        return await get_response(error_message, 401, request)
    
    # Block access if the user is not a member of at least one of the required groups
    if len(allowed_globus_groups) > 0: # This is important to check if there is a restriction
        if len(set(request.user_group_uuids).intersection(allowed_globus_groups)) == 0:
            return await get_response(f"Permission denied to endpoint {endpoint_slug}.", 401, request)
        
    # Make sure the endpoint has batch UUIDs
    if len(endpoint.batch_endpoint_uuid) == 0 or len(endpoint.batch_function_uuid) == 0:
        return await get_response(f"Endpoint {endpoint_slug} does not have batch enabled.", 501, request)

    # Error if an ongoing batch already exists with the same input_file
    # TODO: More checks here to make sure we don't duplicate batches?
    #       Do we allow multiple batches on the same file on different clusters?
    try:
        async for batch in Batch.objects.filter(input_file=batch_data["input_file"]):
            if not batch.status in ["failed", "completed"]:
                error_message = f"Error: Input file {batch_data['input_file']} already used by ongoing batch {batch.batch_id}."
                return await get_response(error_message, 400, request)
    except Batch.DoesNotExist:
        pass # Batch can be submitted if the input_file is not used by any other batches
    except Exception as e:
        return await get_response(f"Error: Could not filter Batch database entries: {e}", 400, request)

    # Get Globus Compute client (using the endpoint identity)
    try:
        gcc = globus_utils.get_compute_client_from_globus_app()
    except Exception as e:
        return await get_response(f"Error: Could not get the Globus Compute client: {e}", 500, request)

    # Query the status of the Globus Compute batch endpoint
    # NOTE: Do not await here, let the "first" request cache the client/executor before processing more requests,
    # otherwise, coroutines can set off the too-many-requests Globus error before the "first" requests can cache the status
    endpoint_slug = f"{endpoint_slug}/batch"
    endpoint_uuid = endpoint.batch_endpoint_uuid
    function_uuid = endpoint.batch_function_uuid
    endpoint_status, error_message = globus_utils.get_endpoint_status(
        endpoint_uuid=endpoint_uuid, client=gcc, endpoint_slug=endpoint_slug
    )
    if len(error_message) > 0:
        return await get_response(error_message, 500, request)

    # Error if the endpoint is not online
    if not endpoint_status["status"] == "online":
        return await get_response(f"Error: Endpoint {endpoint_slug} is offline.", 503, request)
    
    # Prepare input parameter for the compute tasks
    # NOTE: This is already in list format in case we submit multiple tasks per batch
    batch_id = str(uuid.uuid4())
    params_list = [
        {
            "model_params": {
                "input_file": batch_data["input_file"],
                "model": batch_data["model"]
            },
            "batch_id": batch_id,
            "username": request.auth.username
        }
    ]
    if "output_folder_path" in batch_data:
        params_list[0]["model_params"]["output_folder_path"] = batch_data["output_folder_path"]

    # Prepare the batch job
    try:
        batch = gcc.create_batch()
        for params in params_list:
            batch.add(function_id=function_uuid, args=[params])
    except Exception as e:
        return await get_response(f"Error: Could not create Globus Compute batch: {e}", 500, request)
    
    # Create batch log data
    request.batch_log_data = BatchLogPydantic(
        id=batch_id,
        cluster=cluster,
        framework=framework,
        model=batch_data["model"],
        input_file=batch_data["input_file"],
        output_folder_path=batch_data.get("output_folder_path", ""),
        status="failed",
        in_progress_at=timezone.now()
    )

    # Submit batch to Globus Compute and update batch status if submission is successful
    try:
        batch_response = gcc.batch_run(endpoint_id=endpoint_uuid, batch=batch)
        request.batch_log_data.status = "pending"
    except Exception as e:
        return await get_response(f"Error: Could not submit the Globus Compute batch: {e}", 500, request)
    
    # Extract the Globus batch UUID from submission
    try:
        request.batch_log_data.globus_batch_uuid = batch_response["request_id"]
    except Exception as e:
        return await get_response(f"Error: Batch submitted but no batch UUID recovered: {e}", 400, request)

    # Extract the batch and task UUIDs from submission
    try:
        request.batch_log_data.globus_task_uuids = ""
        for _, task_uuids in batch_response["tasks"].items():
            request.batch_log_data.globus_task_uuids += ",".join(task_uuids) + ","
        request.batch_log_data.globus_task_uuids = request.batch_log_data.globus_task_uuids[:-1]
    except Exception as e:
        return await get_response(f"Error: Batch submitted but no task UUID recovered: {e}", 400, request)

    # Create batch entry in the database and return response to the user
    response = {
        "batch_id": request.batch_log_data.id,
        "input_file": request.batch_log_data.input_file,
        "status": request.batch_log_data.status
    }
    return await get_response(json.dumps(response), 200, request)


# List of batches (GET)
# TODO: Use primary identity username to claim ownership on files and batches
@router.get("/v1/batches")
async def get_batch_list(request, filters: BatchListFilter = Query(...), *args, **kwargs):
    """GET request to list all batches linked to the authenticated user."""

    # Declare the list of batches to be returned to the user
    batch_list = []
    try:

        # For each batch object owned by the user ...
        async for batch in BatchLog.objects.filter(username=request.auth.username):

            # Get a status update for the batch (this will update the database if needed)
            batch_status, batch_result, error_message, code = await update_batch_status_result(batch)
            if len(error_message) > 0:
                return await get_response(error_message, code, request)
            
            # If no optional status filter was provided ...
            # or if the status filter matches the current batch status ...
            if isinstance(filters.status, type(None)) or \
                (isinstance(filters.status, str) and filters.status == batch_status):

                # Add the batch details to the list
                batch_list.append(
                {
                    "batch_id": str(batch.batch_id),
                    "cluster": batch.cluster,
                    "framework": batch.framework,
                    "input_file": batch.input_file,
                    "created_at": str(batch.created_at),
                    "status": batch_status
                }
            )

    # Will return empty list if no batch object was found
    except BatchLog.DoesNotExist:
        pass

    # Error message if something went wrong
    except Exception as e:
        return await get_response(f"Error: Could not filter Batch database entries: {e}", 400, request)

    # Return list of batches
    return await get_response(json.dumps(batch_list), 200, request)


# Inference batch status (GET)
# TODO: Use primary identity username to claim ownership on files and batches
@router.get("/v1/batches/{batch_id}")
async def get_batch_status(request, batch_id: str, *args, **kwargs):
    """GET request to query status of an existing batch job."""

    # Recover batch object in the database
    try:
        batch = await sync_to_async(BatchLog.objects.get)(batch_id=batch_id)
    except BatchLog.DoesNotExist:
        return await get_response(f"Error: Batch {batch_id} does not exist.", 400, request)
    except Exception as e:
        return await get_response(f"Error: Could not access Batch {batch_id} from database: {e}", 400, request)

    # Make sure user has permission to access this batch_id
    try:
        if not request.auth.username == batch.username:
            error_message = f"Error: Permission denied to Batch {batch_id}."
            return await get_response(error_message, 403, request)
    except Exception as e:
        return await get_response(f"Error: Something went wrong while parsing Batch {batch_id}: {e}", 400, request)
    
    # Get a status update for the batch (this will update the database if needed)
    batch_status, batch_result, error_message, code = await update_batch_status_result(batch)
    if len(error_message) > 0:
        return await get_response(error_message, code, request)

    # Return status of the batch job
    return await get_response(json.dumps(batch_status), 200, request)


# Inference batch result (GET)
# TODO: Use primary identity username to claim ownership on files and batches
@router.get("/v1/batches/{batch_id}/result")
async def get_batch_result(request, batch_id: str, *args, **kwargs):
    """GET request to recover result from an existing batch job."""

    # Recover batch object in the database
    try:
        batch = await sync_to_async(BatchLog.objects.get)(batch_id=batch_id)
    except BatchLog.DoesNotExist:
        return await get_response(f"Error: Batch {batch_id} does not exist.", 400, request)
    except Exception as e:
        return await get_response(f"Error: Could not access Batch {batch_id} from database: {e}", 400, request)

    # Make sure user has permission to access this batch_id
    try:
        if not request.auth.username == batch.username:
            error_message = f"Error: Permission denied to Batch {batch_id}.."
            return await get_response(error_message, 403, request)
    except Exception as e:
        return await get_response(f"Error: Something went wrong while parsing Batch {batch_id}: {e}", 400, request)

    # Get a status update for the batch (this will update the database if needed)
    batch_status, batch_result, error_message, code = await update_batch_status_result(batch)
    if len(error_message) > 0:
        return await get_response(error_message, code, request)

    # Return error if batch failed
    if batch_status == "failed":
        return await get_response(f"Error: Batch failed: {batch.access_log.error}", 400, request)

    # Return error if results are not ready yet
    if not batch_status == "completed":
        return await get_response("Error: Batch not completed yet. Results not ready.", 400, request)

    # Return status of the batch job
    return await get_response(json.dumps(batch_result), 200, request)


# Inference (POST)
@router.post("/{cluster}/{framework}/v1/{path:openai_endpoint}")
async def post_inference(request, cluster: str, framework: str, openai_endpoint: str, *args, **kwargs):
    """POST request to reach Globus Compute endpoints."""
    
    # Strip the last forward slash is needed
    if openai_endpoint[-1] == "/":
        openai_endpoint = openai_endpoint[:-1]

    # Make sure the URL inputs point to an available endpoint 
    error_message = validate_url_inputs(cluster, framework, openai_endpoint)
    if len(error_message):
        return await get_response(error_message, 400, request)

    # Validate and build the inference request data
    data = validate_request_body(request, openai_endpoint)
    if "error" in data.keys():
        return await get_response(data['error'], 400, request)
    
    # Check if streaming is requested
    stream = data["model_params"].get('stream', False)
    
    # Build the requested endpoint slug
    endpoint_slug = slugify(" ".join([cluster, framework, data["model_params"]["model"].lower()]))
    log.info(f"endpoint_slug: {endpoint_slug} - user: {request.auth.username}")

    # Try to get endpoint from Redis cache first
    endpoint = get_endpoint_from_cache(endpoint_slug)
    if endpoint is None:
        # If not in cache, fetch from DB asynchronously
        try:
            get_endpoint_async = sync_to_async(Endpoint.objects.get, thread_sensitive=True)
            endpoint = await get_endpoint_async(endpoint_slug=endpoint_slug)

            # Store the fetched endpoint in Redis cache
            cache_endpoint(endpoint_slug, endpoint)

        except Endpoint.DoesNotExist:
            return await get_response(f"Error: The requested endpoint {endpoint_slug} does not exist.", 400, request)
        except Exception as e:
            return await get_response(f"Error: Could not extract endpoint {endpoint_slug}: {e}", 400, request)

    # Use the endpoint data (either from cache or freshly fetched)
    try:
        data["model_params"]["api_port"] = endpoint.api_port
    except Exception as e:
         # If there was an error processing the data (e.g., attribute missing),
         # it might be safer to remove it from the cache to force a refresh on next request.
        remove_endpoint_from_cache(endpoint_slug)
        return await get_response(f"Error processing endpoint data for {endpoint_slug}: {e}", 400, request)

    # P0 OPTIMIZATION: Check permission cache first
    cached_permission, was_cached = get_cached_permission_check(
        request.auth.username, endpoint_slug, request.user_group_uuids
    )
    
    if not was_cached:
        # Extract the list of allowed group UUIDs tied to the targetted endpoint
        allowed_globus_groups, error_message = extract_group_uuids(endpoint.allowed_globus_groups)
        if len(error_message) > 0:
            # Remove from cache if group extraction fails, as the cached data might be problematic
            remove_endpoint_from_cache(endpoint_slug)
            return await get_response(error_message, 401, request)
        
        # Block access if the user is not a member of at least one of the required groups
        if len(allowed_globus_groups) > 0: # This is important to check if there is a restriction
            is_allowed = len(set(request.user_group_uuids).intersection(allowed_globus_groups)) > 0
        else:
            is_allowed = True  # No restriction
        
        # Cache the permission check result
        cache_permission_check(request.auth.username, endpoint_slug, request.user_group_uuids, is_allowed)
        
        if not is_allowed:
            return await get_response(f"Permission denied to endpoint {endpoint_slug}.", 401, request)
    else:
        # Use cached permission result
        if not cached_permission:
            return await get_response(f"Permission denied to endpoint {endpoint_slug}.", 401, request)

    # Get Globus Compute client and executor
    # NOTE: Do not await here, let the "first" request cache the client/executor before processing more requests
    # NOTE: Do not include endpoint_id argument, otherwise it will cache multiple executors
    try:
        gcc = globus_utils.get_compute_client_from_globus_app()
        gce = globus_utils.get_compute_executor(client=gcc)
    except Exception as e:
        return await get_response(f"Error: Could not get the Globus Compute client or executor: {e}", 500, request)
    
    # Query the status of the targetted Globus Compute endpoint
    # NOTE: Do not await here, cache the "first" request to avoid too-many-requests Globus error
    endpoint_status, error_message = globus_utils.get_endpoint_status(
        endpoint_uuid=endpoint.endpoint_uuid, client=gcc, endpoint_slug=endpoint_slug
    )
    if len(error_message) > 0:
        return await get_response(error_message, 500, request)
        
    # Check if the endpoint is running and whether the compute resources are ready (worker_init completed)
    if not endpoint_status["status"] == "online":
        return await get_response(f"Error: Endpoint {endpoint_slug} is offline.", 503, request)
    resources_ready = int(endpoint_status["details"]["managers"]) > 0

    # Initialize the request log data for the database entry
    request.request_log_data = RequestLogPydantic(
        id=str(uuid.uuid4()),
        cluster=cluster,
        framework=framework,
        openai_endpoint=data["model_params"]["openai_endpoint"],
        prompt=json.dumps(extract_prompt(data["model_params"])),
        model=data["model_params"]["model"],
        timestamp_compute_request=timezone.now()
    )
    
    if stream:
        # Handle streaming request
        return await handle_streaming_inference(gce, endpoint, data, resources_ready, request)
    else:
        # Handle non-streaming request (original logic)
        # Submit task and wait for result
        result, task_uuid, error_message, error_code = await globus_utils.submit_and_get_result(
            gce, endpoint.endpoint_uuid, endpoint.function_uuid, resources_ready, data=data
        )
        request.request_log_data.timestamp_compute_response = timezone.now()
        if len(error_message) > 0:
            return await get_response(error_message, error_code, request)
        
        # Assign task UUID if the execution did not fail
        request.request_log_data.task_uuid = task_uuid

        # Return Globus Compute results
        return await get_response(result, 200, request)
    

async def handle_streaming_inference(gce, endpoint, data, resources_ready, request):
    """Handle streaming inference using integrated Django streaming endpoints with comprehensive metrics"""
    
    # Generate unique task ID for streaming
    stream_task_id = str(uuid.uuid4())
    streaming_start_time = time.time()
    
    # Prepare streaming data payload using utility function
    data = prepare_streaming_task_data(data, stream_task_id)
    
    # Submit task to Globus Compute (same logic as non-streaming)
    try:
        # Assign endpoint UUID to the executor (same as submit_and_get_result)
        gce.endpoint_id = endpoint.endpoint_uuid
        
        # Submit Globus Compute task and collect the future object (same as submit_and_get_result)
        future = gce.submit_to_registered_function(endpoint.function_uuid, args=[data])
        
        # Wait briefly for task to be registered with Globus (like submit_and_get_result does)
        # This allows the task_uuid to be populated without waiting for full completion
        try:
            asyncio_future = asyncio.wrap_future(future)
            # Wait just long enough for task registration (not full completion)
            await asyncio.wait_for(asyncio.shield(asyncio_future), timeout=1.5)
        except (asyncio.TimeoutError, asyncio.CancelledError):
            # Timeout/cancellation is expected - we just want task registration, not completion
            pass
        except Exception:
            # Other exceptions don't prevent us from getting task_uuid
            pass
        
        # Get task_id from the future (should be available after brief wait)
        task_uuid = globus_utils.get_task_uuid(future)
        
    except Exception as e:
        return await get_response(f"Error: Could not submit streaming task: {e}", 500, request)
    
    # Create initial log entry and get the ID for later updating
    request.request_log_data.result = "streaming_response_in_progress"
    request.request_log_data.timestamp_compute_response = timezone.now()
    
    # Set task_uuid in database data
    if task_uuid:
        request.request_log_data.task_uuid = str(task_uuid)
        log.info(f"Streaming request task UUID: {task_uuid}")
    else:
        log.warning("No task UUID captured for streaming request")
        request.request_log_data.task_uuid = None

    # Create AccessLog database entry
    request.access_log_data.status_code = 200
    try:
        access_log = await create_access_log(request.access_log_data, "", 200)
    except Exception as e:
        return await get_response(f"Error: Could not create AccessLog entry: {e}", 500, request)
    
    # Create initial log entry
    try:
        request.request_log_data.access_log = access_log
        db_log = RequestLog(**request.request_log_data.model_dump())
        await sync_to_async(db_log.save, thread_sensitive=True)()
        log_id = db_log.id
        log.info(f"Created initial streaming log entry {log_id} for task {task_uuid}")
    except Exception as e:
        log.error(f"Error creating initial streaming log entry: {e}")
        log_id = None
    
    # Start background processing for metrics collection (fire and forget)
    if log_id:
        asyncio.create_task(process_streaming_completion_async(
            task_uuid, stream_task_id, log_id, future, streaming_start_time,
            extract_prompt(data["model_params"]) if data.get("model_params") else None
        ))
    
    # Create simple SSE streaming response  
    async def sse_generator():
        """Simple SSE generator with fast Redis polling - P0 OPTIMIZED with pipeline batching"""
        try:
            max_wait_time = 300  # 5 minutes total timeout
            start_time = time.time()
            last_chunk_index = 0
            first_data_timeout = 30  # 30 seconds to receive first chunk or status
            first_data_received = False
            last_chunk_time = None  # Track when we last received a chunk
            no_new_data_timeout = 5  # 5 seconds with no new chunks = completion (allows time for done signal)
            
            while time.time() - start_time < max_wait_time:
<<<<<<< HEAD
                # P0 OPTIMIZATION: Get status, chunks, and error in a single Redis round-trip
                chunks, status, error_message = get_streaming_data_and_status_batch(stream_task_id)
                
                # Check for error status first (in case error occurs before any chunks)
=======
                # Get streaming data from Redis with fast polling - CHECK CHUNKS FIRST
                chunks = get_streaming_data(stream_task_id)
                if chunks:
                    # Send all new chunks at once
                    for i in range(last_chunk_index, len(chunks)):
                        chunk = chunks[i]
                        # Only send actual vLLM content chunks (skip our custom control messages)
                        if chunk.startswith('data: '):
                            # Send the vLLM chunk as-is
                            yield f"{chunk}\n\n"
                        
                        last_chunk_index = i + 1
                
                # Check for error status AFTER sending any available chunks
                status = get_streaming_status(stream_task_id)
>>>>>>> 0e5d7d39
                if status == "error":
                    if error_message:
                        # Format and send the error in OpenAI streaming format
                        formatted_error = format_streaming_error_for_openai(error_message)
                        yield formatted_error
                    # Send [DONE] after error to properly terminate the stream
                    yield "data: [DONE]\n\n"
                    break
                elif status == "completed":
                    # Send the final [DONE] message from vLLM
                    yield "data: [DONE]\n\n"
                    break
                
<<<<<<< HEAD
                # Check if we've received any data (chunks or status)
                if (chunks and len(chunks) > 0) or status:
                    first_data_received = True
                
                # EARLY TIMEOUT: If no data after first_data_timeout seconds, fail fast
                # This catches cases where remote function can't post data due to auth/network issues
                elapsed_time = time.time() - start_time
                if not first_data_received and elapsed_time > first_data_timeout:
                    error_msg = {
                        "object": "error",
                        "message": f"Streaming task timed out: No data received from compute endpoint after {first_data_timeout} seconds. This may indicate authentication, network, or endpoint configuration issues.",
                        "type": "StreamingTimeoutError",
                        "param": None,
                        "code": 504
                    }
                    log.error(f"Streaming task {stream_task_id} timed out - no data received after {first_data_timeout}s")
                    # Set error status for cleanup and monitoring
                    set_streaming_status(stream_task_id, "error")
                    set_streaming_error(stream_task_id, f"No data received after {first_data_timeout} seconds")
                    yield f"data: {json.dumps(error_msg)}\n\n"
                    yield "data: [DONE]\n\n"
                    break
                
                # Process new chunks if available
                if chunks and len(chunks) > last_chunk_index:
                    # Send all new chunks at once
                    for i in range(last_chunk_index, len(chunks)):
                        chunk = chunks[i]
                        # Only send actual vLLM content chunks (skip our custom control messages)
                        if chunk.startswith('data: '):
                            # Send the vLLM chunk as-is
                            yield f"{chunk}\n\n"
                        
                        last_chunk_index = i + 1
                    
                    # Update last chunk time
                    last_chunk_time = time.time()
                
                # COMPLETION DETECTION: If we've received chunks but no new data for a while, assume completion
                # This handles cases where remote function sent all data but didn't call /done endpoint
                if last_chunk_time is not None and (time.time() - last_chunk_time) > no_new_data_timeout:
                    log.info(f"Streaming task {stream_task_id} - no new chunks for {no_new_data_timeout}s, assuming completion (done signal may have been delayed)")
                    yield "data: [DONE]\n\n"
                    # Set completed status for cleanup
                    set_streaming_status(stream_task_id, "completed")
                    break
                
=======
>>>>>>> 0e5d7d39
                # Fast polling - 25ms
                await asyncio.sleep(0.025)
                
        except Exception as e:
            # For exceptions, just end without error message to maintain OpenAI compatibility
            log.error(f"Exception in SSE generator for task {stream_task_id}: {e}")
    
    # Create streaming response
    response = StreamingHttpResponse(
        streaming_content=sse_generator(),
        content_type='text/event-stream'
    )
    
    # Set headers for SSE using utility function
    headers = create_streaming_response_headers()
    for key, value in headers.items():
        response[key] = value
    
    return response

# Federated Inference (POST) - Chooses cluster/framework automatically
@router.post("/v1/{path:openai_endpoint}")
async def post_federated_inference(request, openai_endpoint: str, *args, **kwargs):
    """
    POST request to automatically select an appropriate Globus Compute endpoint
    based on model availability and cluster status, abstracting cluster/framework.
    """

    # Strip the last forward slash if needed
    if openai_endpoint[-1] == "/":
        openai_endpoint = openai_endpoint[:-1]

    # Validate and build the inference request data - crucial for getting the model name
    data = validate_request_body(request, openai_endpoint)
    if "error" in data.keys():
        return await get_response(data['error'], 400, request) # Use get_response to log failure

    # Update the database with the input text from user and specific OpenAI endpoint
    requested_model = data["model_params"]["model"] # Model name is needed for filtering

    log.info(f"Federated request for model: {requested_model} - user: {request.auth.username}")

    # --- Endpoint Selection Logic ---
    selected_endpoint = None
    error_message = "No suitable endpoint found for the requested model."
    error_code = 503 # Service Unavailable by default

    try:
        # 1. Find the FederatedEndpoint definition for the requested model
        try:
            get_fed_endpoint_async = sync_to_async(FederatedEndpoint.objects.get)
            federated_definition = await get_fed_endpoint_async(target_model_name=requested_model)
            log.info(f"Found FederatedEndpoint '{federated_definition.slug}' definition for model {requested_model}.")
        except FederatedEndpoint.DoesNotExist:
            error_message = f"Error: No federated endpoint definition found for model '{requested_model}'."
            error_code = 404 # Not Found
            raise ValueError(error_message)
        except Exception as e:
            error_message = f"Error retrieving federated definition for model '{requested_model}': {e}"
            error_code = 500
            raise ValueError(error_message)

        # Parse the list of targets from the FederatedEndpoint
        targets = federated_definition.targets
        if not targets:
            error_message = f"Error: Federated definition '{federated_definition.slug}' has no associated targets."
            error_code = 500 # Configuration error
            raise ValueError(error_message)

        # 2. Filter targets accessible by the user
        accessible_targets = []
        for target in targets:
            allowed_groups, msg = extract_group_uuids(target.get("allowed_globus_groups", ""))
            if len(msg) > 0:
                log.warning(f"Skipping target {target['cluster']} due to group parsing error: {msg}")
                continue
            if len(allowed_groups) == 0 or len(set(request.user_group_uuids).intersection(allowed_groups)) > 0:
                accessible_targets.append(target)

        if not accessible_targets:
            error_message = f"Error: User not authorized to access any target for model '{requested_model}'."
            error_code = 401
            raise ValueError(error_message)
        
        log.info(f"Found {len(accessible_targets)} accessible targets for federated model {requested_model}.")

        # Get Globus Compute client (needed for status checks)
        try:
            gcc = globus_utils.get_compute_client_from_globus_app()
            gce = globus_utils.get_compute_executor(client=gcc) # Needed for qstat
        except Exception as e:
            error_message = f"Error: Could not get Globus Compute client/executor for status checks: {e}"
            error_code = 500
            raise ConnectionError(error_message)

        # 2. Prioritize targets based on status (Running/Queued > Online > Fallback)
        targets_with_status = []
        qstat_cache = {} # Cache qstat results per cluster

        for target in accessible_targets:
            cluster = target["cluster"]
            endpoint_slug = target["endpoint_slug"]

            # Check Globus endpoint status first
            gc_status, gc_error = globus_utils.get_endpoint_status(
                endpoint_uuid=target["endpoint_uuid"], client=gcc, endpoint_slug=endpoint_slug
            )
            if len(gc_error) > 0:
                log.warning(f"Could not get Globus status for {endpoint_slug}: {gc_error}. Skipping.")
                continue
            
            is_online = gc_status["status"] == "online"
            model_job_status = "unknown" # e.g., running, queued, stopped, unknown
            free_nodes = -1 # Default to unknown

            # Check qstat if endpoint is online and cluster supports it
            if is_online and cluster in ALLOWED_QSTAT_ENDPOINTS:
                if cluster not in qstat_cache:
                    # Fetch qstat details only once per cluster per request
                    qstat_result_str, _, q_err, q_code = await get_qstat_details(
                        cluster, gcc=gcc, gce=gce, timeout=30 # Shorter timeout for selection
                    )
                    if len(q_err) > 0 or q_code != 200:
                        log.warning(f"Could not get qstat for cluster {cluster}: {q_err} (Code: {q_code}). Status checks degraded.")
                        qstat_cache[cluster] = {"error": True, "data": {}}
                    else:
                        try:
                             qstat_data = json.loads(qstat_result_str)
                             qstat_cache[cluster] = {
                                 "error": False, 
                                 "data": qstat_data,
                                 "free_nodes": qstat_data.get('cluster_status', {}).get('free_nodes', -1)
                             }
                        except json.JSONDecodeError:
                            log.warning(f"Could not parse qstat JSON for cluster {cluster}. Status checks degraded.")
                            qstat_cache[cluster] = {"error": True, "data": {}, "free_nodes": -1}
                
                # Parse cached qstat data for this specific model/endpoint
                if not qstat_cache[cluster]["error"]:
                    qstat_data = qstat_cache[cluster]["data"]
                    free_nodes = qstat_cache[cluster]["free_nodes"] # Get free nodes count from cache
                    found_in_qstat = False
                    for state in ["running", "queued"]:
                        if state in qstat_data:
                            for job in qstat_data[state]:
                                # Check if the job matches cluster, framework, and serves the model
                                if (job.get("Cluster") == cluster and
                                    job.get("Framework") == target["framework"] and
                                    requested_model in job.get("Models Served", "").split(",")):
                                    model_job_status = "queued" if state == "queued" else job.get("Model Status", "running")
                                    found_in_qstat = True
                                    break # Found in this state
                        if found_in_qstat: break # Found in qstat overall
                    if not found_in_qstat:
                         model_job_status = "stopped" # qstat ran, but model not listed
            
            elif not is_online:
                 model_job_status = "offline" # Globus endpoint itself is offline

            targets_with_status.append({
                "target": target,
                "is_online": is_online,
                "job_status": model_job_status, # running, queued, stopped, offline, unknown
                "free_nodes": free_nodes # -1 if unknown
            })

        # Selection Algorithm:
        priority1_running = [t for t in targets_with_status if t["job_status"] == "running"]
        priority1_queued = [t for t in targets_with_status if t["job_status"] == "queued"]
        priority2_online_free = [t for t in targets_with_status if t["is_online"] and t["free_nodes"] > 0]
        priority3_online_other = [t for t in targets_with_status if t["is_online"] and t["free_nodes"] <= 0]
        
        # TODO: Add smarter selection within priorities (e.g., load balancing, lowest queue)
        # For now, just take the first available in priority order.

        if priority1_running:
            selected_endpoint = priority1_running[0]["target"]
            log.info(f"Selected running endpoint: {selected_endpoint['endpoint_slug']}")
        elif priority1_queued:
            selected_endpoint = priority1_queued[0]["target"]
            log.info(f"Selected queued endpoint: {selected_endpoint['endpoint_slug']}")
        elif priority2_online_free:
             selected_endpoint = priority2_online_free[0]["target"]
             log.info(f"Selected online endpoint on cluster with free nodes: {selected_endpoint['endpoint_slug']}")
        elif priority3_online_other: # Online, but couldn't determine job status via qstat or no free nodes
            selected_endpoint = priority3_online_other[0]["target"]
            log.info(f"Selected online endpoint (no free nodes or unknown status): {selected_endpoint['endpoint_slug']}")
        else:
            # Fallback: First accessible endpoint overall (even if offline/unknown, submit will handle it)
            # This case should be rare if accessible_endpoints is not empty
            if accessible_targets:
                selected_endpoint = accessible_targets[0]
                log.warning(f"No ideal endpoint found. Falling back to first accessible concrete endpoint: {selected_endpoint['endpoint_slug']}")
            else:
                # This should not happen based on earlier checks, but safeguard anyway.
                 error_message = f"Federated Error: No *accessible* concrete endpoints remained after status checks for model '{requested_model}'."
                 error_code = 500
                 raise RuntimeError(error_message)


    except (ValueError, ConnectionError, RuntimeError) as e:
        # Errors raised during selection logic (already contain message/code)
        log.error(f"Federated selection failed: {e}")
        # error_message and error_code are set before raising
        return await get_response(error_message, error_code, request)
    except Exception as e:
        # Catch-all for unexpected errors during selection
        error_message = f"Unexpected error during endpoint selection: {e}"
        error_code = 500
        log.exception(error_message) # Log traceback
        return await get_response(error_message, error_code, request)

    # --- Execution with Selected Endpoint ---
    if not selected_endpoint:
        # Should be caught above, but final safety check
        return await get_response("Internal Server Error: Endpoint selection failed unexpectedly.", 500, request)

    # Update db_data with the *actual* endpoint chosen
    #db_data["endpoint_slug"] = selected_endpoint["endpoint_slug"]

    # Prepare data for the specific chosen endpoint
    try:
        data["model_params"]["api_port"] = selected_endpoint["api_port"]
        # Ensure the model name in the request matches the endpoint's model (case might differ)
        data["model_params"]["model"] = selected_endpoint["model"]
    except Exception as e:
        return await get_response(f"Error processing selected endpoint data for {selected_endpoint['endpoint_slug']}: {e}", 500, request)

    # Check Globus status *again* right before submission (could have changed)
    # Use the same gcc client from before
    final_status, final_error = globus_utils.get_endpoint_status(
        endpoint_uuid=selected_endpoint["endpoint_uuid"], client=gcc, endpoint_slug=selected_endpoint["endpoint_slug"]
    )
    if len(final_error) > 0:
        return await get_response(f"Error confirming status for selected endpoint {selected_endpoint['endpoint_slug']}: {final_error}", 500, request)
    if not final_status["status"] == "online":
        return await get_response(f"Error: Selected endpoint {selected_endpoint['endpoint_slug']} went offline before submission.", 503, request)
    
    resources_ready = int(final_status["details"].get("managers", 0)) > 0

    # Initialize the request log data for the database entry
    request.request_log_data = RequestLogPydantic(
        id=str(uuid.uuid4()),
        cluster=selected_endpoint["cluster"],
        framework=selected_endpoint["framework"],
        model=data["model_params"]["model"],
        openai_endpoint=data["model_params"]["openai_endpoint"],
        prompt=json.dumps(extract_prompt(data["model_params"])),
        timestamp_compute_request=timezone.now()
    )

    # Submit task to the chosen endpoint and wait for result
    result, task_uuid, submit_error_message, submit_error_code = await globus_utils.submit_and_get_result(
        gce, selected_endpoint["endpoint_uuid"], selected_endpoint["function_uuid"], resources_ready, data=data
    )
    request.request_log_data.timestamp_compute_response = timezone.now()
    if len(submit_error_message) > 0:
        # Submission failed, log with the chosen endpoint slug
        return await get_response(submit_error_message, submit_error_code, request)
    request.request_log_data.task_uuid = task_uuid

    # Return Globus Compute results
    return await get_response(result, 200, request)


#TODO: Either remove auth check or add internal secret to api.py
# Streaming server endpoints (integrated into Django)

@router.post("/api/streaming/data/", auth=None)
async def receive_streaming_data(request):
    """Receive streaming data from vLLM function - INTERNAL ONLY - P0 OPTIMIZED
    
    Security layers (optimized with caching):
    1. Content-Length validation (DoS prevention)
    2. Global shared secret validation
    3. Combined task validation (cached)
    4. Data size validation
    """

    # P0 OPTIMIZATION: SECURITY LAYER 1 - Validate Content-Length BEFORE parsing
    content_length = request.headers.get('Content-Length')
    if content_length:
        try:
            if int(content_length) > 150000:  # 150KB limit for entire request
                log.warning(f"Streaming data request exceeded size limit: {content_length} bytes")
                return JsonResponse({"error": "Request too large"}, status=413)
        except ValueError:
            pass  # Invalid Content-Length, let parsing catch it

    # SECURITY LAYER 2: Validate global secret
    internal_secret = request.headers.get('X-Internal-Secret', '')
    if internal_secret != getattr(settings, 'INTERNAL_STREAMING_SECRET', 'default-secret-change-me'):
        log.warning("Streaming data request with invalid internal secret")
        raise HttpError(401, "Unauthorized: Invalid internal secret")
        
    try:
        data = json.loads(request.body)
        task_id = data.get('task_id')
        chunk_data = data.get('data')
        
        if not task_id or chunk_data is None:
            return JsonResponse({"error": "Missing task_id or data"}, status=400)
        
        # P0 OPTIMIZATION: SECURITY LAYERS 3-4 - Combined validation with caching
        # provided_token = request.headers.get('X-Stream-Task-Token', '')
        # is_valid, error_msg = validate_streaming_request_optimized(task_id, provided_token)
        
        # if not is_valid:
        #     log.warning(f"Streaming validation failed for task {task_id}: {error_msg}")
        #     return JsonResponse({"error": error_msg}, status=403)
        
        # SECURITY LAYER 5: Validate chunk_data size (prevent DoS)
        if len(chunk_data) > 100000:  # 100KB limit
            return JsonResponse({"error": "Chunk data too large"}, status=413)
        
        # P0 OPTIMIZATION: Handle batched data with optimized storage
        if '\n' in chunk_data:
            # Split batched chunks and validate sizes
            chunks = chunk_data.split('\n')
            valid_chunks = []
            for individual_chunk in chunks:
                if individual_chunk.strip():
                    # SECURITY: Validate individual chunk size
                    if len(individual_chunk.strip()) <= 50000:  # 50KB per chunk
                        valid_chunks.append(individual_chunk.strip())
            
            # Store all valid chunks in a single operation
            if valid_chunks:
                store_streaming_data_batch(task_id, valid_chunks)
        else:
            # Single chunk
            store_streaming_data(task_id, chunk_data)
        
        set_streaming_status(task_id, "streaming")
        
        return JsonResponse({"status": "received"})
        
    except json.JSONDecodeError as e:
        log.error(f"Invalid JSON in streaming data: {e}")
        return JsonResponse({"error": "Invalid JSON"}, status=400)
    except Exception as e:
        log.error(f"Error in streaming data endpoint: {e}")
        return JsonResponse({"error": "Internal server error"}, status=500)

@router.post("/api/streaming/error/", auth=None)
async def receive_streaming_error(request):
    """Receive error from vLLM function - INTERNAL ONLY - P0 OPTIMIZED
    
    Security layers (optimized with caching):
    1. Content-Length validation (DoS prevention)
    2. Global shared secret validation
    3. Combined task validation (cached)
    4. Error message size validation
    """
    
    # P0 OPTIMIZATION: SECURITY LAYER 1 - Validate Content-Length BEFORE parsing
    content_length = request.headers.get('Content-Length')
    if content_length:
        try:
            if int(content_length) > 15000:  # 15KB limit for error messages
                log.warning(f"Streaming error request exceeded size limit: {content_length} bytes")
                return JsonResponse({"error": "Request too large"}, status=413)
        except ValueError:
            pass
    
    # SECURITY LAYER 2: Validate global secret
    internal_secret = request.headers.get('X-Internal-Secret', '')
    if internal_secret != getattr(settings, 'INTERNAL_STREAMING_SECRET', 'default-secret-change-me'):
        log.warning("Streaming error request with invalid internal secret")
        raise HttpError(401, "Unauthorized: Invalid internal secret")

    try:
        data = json.loads(request.body)
        task_id = data.get('task_id')
        error = data.get('error')
        
        if not task_id or error is None:
            return JsonResponse({"error": "Missing task_id or error"}, status=400)
        
        # P0 OPTIMIZATION: SECURITY LAYERS 3-4 - Combined validation with caching
        # provided_token = request.headers.get('X-Stream-Task-Token', '')
        # is_valid, error_msg = validate_streaming_request_optimized(task_id, provided_token)
        
        # if not is_valid:
        #     log.warning(f"Streaming validation failed for error on task {task_id}: {error_msg}")
        #     return JsonResponse({"error": error_msg}, status=403)
        
        # SECURITY LAYER 5: Validate error size (prevent DoS)
        if len(error) > 10000:  # 10KB limit
            return JsonResponse({"error": "Error message too large"}, status=413)
        
        # Store error with automatic cleanup
        set_streaming_error(task_id, error)
        set_streaming_status(task_id, "error")
        
        log.error(f"Received error for task {task_id}: {error}")
        return JsonResponse({"status": "ok", "task_id": task_id})
        
    except json.JSONDecodeError as e:
        log.error(f"Invalid JSON in streaming error: {e}")
        return JsonResponse({"error": "Invalid JSON"}, status=400)
    except Exception as e:
        log.error(f"Error receiving streaming error: {e}")
        return JsonResponse({"error": "Internal server error"}, status=500)

@router.post("/api/streaming/done/", auth=None)
async def receive_streaming_done(request):
    """Receive completion signal from vLLM function - INTERNAL ONLY - P0 OPTIMIZED
    
    Security layers (optimized with caching):
    1. Global shared secret validation
    2. Combined task validation (cached)
    """
    
    # SECURITY LAYER 1: Validate global secret
    internal_secret = request.headers.get('X-Internal-Secret', '')
    if internal_secret != getattr(settings, 'INTERNAL_STREAMING_SECRET', 'default-secret-change-me'):
        log.warning("Streaming done request with invalid internal secret")
        raise HttpError(401, "Unauthorized: Invalid internal secret")

    try:
        data = json.loads(request.body)
        task_id = data.get('task_id')
        
        if not task_id:
            return JsonResponse({"error": "Missing task_id"}, status=400)
        
        # P0 OPTIMIZATION: SECURITY LAYERS 2-4 - Combined validation with caching
        # provided_token = request.headers.get('X-Stream-Task-Token', '')
        # is_valid, error_msg = validate_streaming_request_optimized(task_id, provided_token)
        
        # if not is_valid:
        #     log.warning(f"Streaming validation failed for done on task {task_id}: {error_msg}")
        #     return JsonResponse({"error": error_msg}, status=403)
        
        # Mark as completed with automatic cleanup
        set_streaming_status(task_id, "completed")
        
        log.info(f"Completed streaming task: {task_id}")
        return JsonResponse({"status": "ok", "task_id": task_id})
        
    except json.JSONDecodeError as e:
        log.error(f"Invalid JSON in streaming done: {e}")
        return JsonResponse({"error": "Invalid JSON"}, status=400)
    except Exception as e:
        log.error(f"Error receiving streaming done: {e}")
        return JsonResponse({"error": "Internal server error"}, status=500)


# Add URLs to the Ninja API
api.add_router("/", router)<|MERGE_RESOLUTION|>--- conflicted
+++ resolved
@@ -897,43 +897,9 @@
             no_new_data_timeout = 5  # 5 seconds with no new chunks = completion (allows time for done signal)
             
             while time.time() - start_time < max_wait_time:
-<<<<<<< HEAD
-                # P0 OPTIMIZATION: Get status, chunks, and error in a single Redis round-trip
+                # Get status, chunks, and error in a single Redis round-trip
                 chunks, status, error_message = get_streaming_data_and_status_batch(stream_task_id)
-                
-                # Check for error status first (in case error occurs before any chunks)
-=======
-                # Get streaming data from Redis with fast polling - CHECK CHUNKS FIRST
-                chunks = get_streaming_data(stream_task_id)
-                if chunks:
-                    # Send all new chunks at once
-                    for i in range(last_chunk_index, len(chunks)):
-                        chunk = chunks[i]
-                        # Only send actual vLLM content chunks (skip our custom control messages)
-                        if chunk.startswith('data: '):
-                            # Send the vLLM chunk as-is
-                            yield f"{chunk}\n\n"
-                        
-                        last_chunk_index = i + 1
-                
-                # Check for error status AFTER sending any available chunks
-                status = get_streaming_status(stream_task_id)
->>>>>>> 0e5d7d39
-                if status == "error":
-                    if error_message:
-                        # Format and send the error in OpenAI streaming format
-                        formatted_error = format_streaming_error_for_openai(error_message)
-                        yield formatted_error
-                    # Send [DONE] after error to properly terminate the stream
-                    yield "data: [DONE]\n\n"
-                    break
-                elif status == "completed":
-                    # Send the final [DONE] message from vLLM
-                    yield "data: [DONE]\n\n"
-                    break
-                
-<<<<<<< HEAD
-                # Check if we've received any data (chunks or status)
+                                # Check if we've received any data (chunks or status)
                 if (chunks and len(chunks) > 0) or status:
                     first_data_received = True
                 
@@ -979,9 +945,22 @@
                     # Set completed status for cleanup
                     set_streaming_status(stream_task_id, "completed")
                     break
+                # Check for error status first (in case error occurs before any chunks)
+                if status == "error":
+                    if error_message:
+                        # Format and send the error in OpenAI streaming format
+                        formatted_error = format_streaming_error_for_openai(error_message)
+                        yield formatted_error
+                    # Send [DONE] after error to properly terminate the stream
+                    yield "data: [DONE]\n\n"
+                    break
+                elif status == "completed":
+                    # Send the final [DONE] message from vLLM
+                    yield "data: [DONE]\n\n"
+                    break
                 
-=======
->>>>>>> 0e5d7d39
+
+                
                 # Fast polling - 25ms
                 await asyncio.sleep(0.025)
                 
