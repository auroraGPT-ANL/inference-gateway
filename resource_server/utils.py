--- conflicted
+++ resolved
@@ -116,10 +116,6 @@
     # Create Compute Executor
     return gce
 
-<<<<<<< HEAD
-=======
-
->>>>>>> 9d85932e
 # Get endpoint status
 @cached(cache=TTLCache(maxsize=1024, ttl=30))
 def get_endpoint_status(endpoint_uuid=None, client=None, endpoint_slug=None):
