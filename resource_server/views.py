--- conflicted
+++ resolved
@@ -156,10 +156,6 @@
         ]))
         log.info("endpoint_slug", endpoint_slug)
         print("endpoint_slug", endpoint_slug)
-<<<<<<< HEAD
-=======
-
->>>>>>> fae29959
         # Pull the targetted endpoint UUID and function UUID from the database
         try:
             endpoint = Endpoint.objects.get(endpoint_slug=endpoint_slug)
