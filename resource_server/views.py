--- conflicted
+++ resolved
@@ -17,112 +17,6 @@
 from resource_server.utils import get_compute_client_from_globus_app
 log.info("Utils functions loaded.")
 
-<<<<<<< HEAD
-=======
-# Check Globus Policies
-def check_globus_policies(client, bearer_token):
-    """
-        Define whether an authenticated user respect the Globus policies.
-        User should meet all Globus policies requirements.
-    """
-
-    # Build the body that will be sent to the introspect Globus API
-    introspect_body = {
-        "token": bearer_token,
-        "authentication_policies": settings.GLOBUS_POLICIES
-    }
-
-    # Post call to the introspect API
-    try: 
-        response = client.post("/v2/oauth2/token/introspect", data=introspect_body, encoding="form")
-    except:
-        return False, "Something went wrong in the Globus introspect API call."
-
-    # Return False if policies cannot be evaluated went wrong
-    if not len(response["policy_evaluations"]) == settings.NUMBER_OF_GLOBUS_POLICIES:
-        return False, "Some Globus policies could not be passed to the introspect API call."
-
-    # Return False if the user failed to meet one of the policies 
-    for policies in response["policy_evaluations"].values():
-        if policies.get("evaluation",False) == False:
-            return False, "One of the Globus policies blocked the access to the service."
-
-    # Return True if the user met all of the policies requirements
-    return True, ""
-
-
-# User In Allowed Groups
-def user_in_allowed_groups(user_email):
-    """
-        Define whether an authenticated user has the proper Globus memberships.
-        User should be member of at least in one of the allowed Globus groups.
-    """
-    return False # In dev
-
-
-# Globus Authenticated
-def globus_authenticated(f):
-    """
-        Decorator that will validate request headers to make sure the user
-        is authenticated and allowed to access the vLLM service API.
-    """
-
-    @functools.wraps(f)
-    def check_bearer_token(self, request, *args, **kwargs):
-        try:
-            # Create vLLM service client
-            client =  globus_sdk.ConfidentialAppAuthClient(
-                settings.GLOBUS_APPLICATION_ID, 
-                settings.GLOBUS_APPLICATION_SECRET
-            )
-
-            # Make sure the request is authenticated
-            auth_header = request.headers.get("Authorization")
-            if not auth_header:
-                return Response(
-                    {"Error": "Missing ('Authorization': 'Bearer <your-access-token>') in request headers."},status=400
-                )
-            
-            # Make sure the bearer flag is mentioned
-            try:
-                ttype, bearer_token = auth_header.split()
-                if ttype != "Bearer":
-                    return Response({"Error": "Only Authorization: Bearer <token> is allowed."}, status=400)
-            except (AttributeError, ValueError):
-                return Response({"Error": "Auth only allows header type Authorization: Bearer <token>"}, status=400)
-            
-            # Introspect the access token
-            introspection = client.oauth2_token_introspect(bearer_token)
-
-            # Make sure the access token is active and filled with user information
-            if introspection["active"] is False:
-                return Response({"Error": "Token is either not active or invalid"}, status=401)
-
-            # Prepare user details to be passed to the Django view
-            kwargs["user"] = {
-                "name": introspection["name"],
-                "username": introspection["username"]
-            }
-
-            # Log access request
-            log.info(f"{introspection['name']} requesting {introspection['scope']}")
-
-            # Make sure the token is not expired
-            expires_in = introspection["exp"] - time.time()
-            if expires_in <= 0:
-                return Response({"Error": "User not Authorized. Access token expired"}, status=401)
-            
-            # Make sure the authenticated user comes from an allowed domain
-            if settings.NUMBER_OF_GLOBUS_POLICIES > 0:
-                successful, error_message = check_globus_policies(client, bearer_token)
-                if not successful:
-                    return Response({"Error": error_message}, status=401)
-
-            return f(self, request, *args, **kwargs) 
-        except Exception as e:
-            return Response({"Error Here": str(e)}, status=500)
-
-    return check_bearer_token
 
 class ListEndpoints(APIView):
     """API view to list the available frameworks."""
@@ -145,7 +39,6 @@
 
         return Response(result)
 
->>>>>>> 872aef23
 # Polaris view
 class Polaris(APIView):
     """API view to reach Polaris Globus Compute endpoints."""
