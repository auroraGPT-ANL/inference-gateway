--- conflicted
+++ resolved
@@ -1,11 +1,6 @@
 from rest_framework.views import APIView
 from rest_framework.response import Response
 from utils.auth_utils import globus_authenticated
-<<<<<<< HEAD
-from django.conf import settings
-=======
-
->>>>>>> b3a3b7e8
 import time
 import json
 import globus_sdk
@@ -85,11 +80,8 @@
             data["model_params"]["model"].lower()
         ]))
         log.info("endpoint_slug", endpoint_slug)
-<<<<<<< HEAD
-=======
         print("endpoint_slug", endpoint_slug)
 
->>>>>>> b3a3b7e8
         # Pull the targetted endpoint UUID and function UUID from the database
         try:
             endpoint = Endpoint.objects.get(endpoint_slug=endpoint_slug)
